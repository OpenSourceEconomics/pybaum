Changes
^^^^^^^

This is a record of all past pybaum releases and what went into them in reverse
chronological order. We follow `semantic versioning <https://semver.org/>`_ and all
releases are available on `Anaconda.org
<https://anaconda.org/OpenSourceEconomics/pybaum>`_.


0.1.x - 2022-xx-xx
------------------

- :gh:`2` replaces the pre-commit pipeline step with pre-commit.ci.
<<<<<<< HEAD
- :gh:`10` adds default arguments to ``tree_just_flatten``.
=======
- :gh:`12` adds a section about the API to the docs.
>>>>>>> 5885462e


0.1.0 - 2022-01-28
------------------

- :gh:`1` releases the initial version of pybaum.<|MERGE_RESOLUTION|>--- conflicted
+++ resolved
@@ -11,11 +11,8 @@
 ------------------
 
 - :gh:`2` replaces the pre-commit pipeline step with pre-commit.ci.
-<<<<<<< HEAD
 - :gh:`10` adds default arguments to ``tree_just_flatten``.
-=======
 - :gh:`12` adds a section about the API to the docs.
->>>>>>> 5885462e
 
 
 0.1.0 - 2022-01-28
